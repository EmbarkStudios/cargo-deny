--- conflicted
+++ resolved
@@ -27,7 +27,6 @@
 [sources]
 unknown-registry = "deny"
 unknown-git = "deny"
-<<<<<<< HEAD
 allow-git = [
     "https://github.com/RustSec/rustsec-crate.git"
 ]
@@ -35,9 +34,7 @@
 [builds]
 custom-builds = "allow"
 proc-macros = "allow"
-=======
 allow-git = []
->>>>>>> a9291790
 
 [licenses]
 unlicensed = "deny"
