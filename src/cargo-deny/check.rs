--- conflicted
+++ resolved
@@ -1,9 +1,5 @@
 use anyhow::{Context, Error};
-<<<<<<< HEAD
-use cargo_deny::{advisories, bans, builds, licenses, sources};
-=======
-use cargo_deny::{advisories, bans, diag::Diagnostic, licenses, sources, CheckCtx};
->>>>>>> a9291790
+use cargo_deny::{advisories, bans, builds, diag::Diagnostic, licenses, sources, CheckCtx};
 use clap::arg_enum;
 use log::error;
 use serde::Deserialize;
@@ -62,12 +58,9 @@
     bans: Option<bans::cfg::Config>,
     licenses: Option<licenses::Config>,
     sources: Option<sources::Config>,
-<<<<<<< HEAD
     builds: Option<builds::Config>,
-=======
     #[serde(default)]
     targets: Vec<crate::common::Target>,
->>>>>>> a9291790
 }
 
 struct ValidConfig {
@@ -75,11 +68,8 @@
     bans: bans::cfg::ValidConfig,
     licenses: licenses::ValidConfig,
     sources: sources::ValidConfig,
-<<<<<<< HEAD
     builds: builds::ValidConfig,
-=======
     targets: Vec<(String, Vec<String>)>,
->>>>>>> a9291790
 }
 
 impl ValidConfig {
@@ -105,18 +95,7 @@
             let advisories = cfg.advisories.unwrap_or_default().validate(id)?;
             let bans = cfg.bans.unwrap_or_default().validate(id)?;
             let licenses = cfg.licenses.unwrap_or_default().validate(id)?;
-<<<<<<< HEAD
-            let sources = cfg.sources.unwrap_or_default().validate(id)?;
             let builds = cfg.builds.unwrap_or_default().validate(id)?;
-
-            Ok(Self {
-                advisories,
-                bans,
-                licenses,
-                sources,
-                builds,
-            })
-=======
 
             // Sources has a special case where it has a default value if one isn't specified,
             // which doesn't play nicely with the toml::Spanned type, so we pass in the
@@ -156,7 +135,6 @@
             for diag in &diags {
                 term::emit(&mut writer, &config, &files, &diag).unwrap();
             }
->>>>>>> a9291790
         };
 
         match validate() {
@@ -246,13 +224,7 @@
                         });
                     }
 
-<<<<<<< HEAD
-                    if check_advisories || check_bans || check_sources || check_builds {
-                        s.spawn(|_| krate_spans = Some(cargo_deny::diag::KrateSpans::new(&k)));
-                    }
-=======
                     s.spawn(|_| krate_spans = Some(cargo_deny::diag::KrateSpans::new(&krates)));
->>>>>>> a9291790
                 });
             }
 
